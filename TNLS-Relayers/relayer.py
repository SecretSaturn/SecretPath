"""
Overall execution:

poller:

every N seconds:
poll both sides for gateway transactions
parse transactions into list of objects
save each object in task list
spin up thread to handle routing each object to the right location

Individual thread:
for each object:
get destination network
verify signature?
stringify object as json
send json string to destination network
"""
import json
from logging import getLogger, basicConfig, DEBUG, StreamHandler
from threading import Thread
from time import sleep
from typing import Dict, Tuple

from base_interface import Task, BaseContractInterface, BaseChainInterface, eth_chains, scrt_chains
import warnings
warnings.filterwarnings("ignore")
from concurrent.futures import ThreadPoolExecutor, as_completed

class Relayer:
    def __init__(self,
                 dict_of_names_to_interfaces: Dict[str, Tuple[BaseChainInterface, BaseContractInterface, str, str]],
                 num_loops=None):

        """
        NOTE: the below default private key is for testing only, and does not correspond to any real account/wallet
        """

        # Create the dictionary and add the tuple
        self.dict_of_names_to_interfaces = dict_of_names_to_interfaces
        """

        Args:
            dict_of_names_to_interfaces: Dict mapping interface names to
            (chain_interface, contract_interface, evt_name, function_name) tuples
        """
        self.task_list = []
        self.task_ids_to_statuses = {}
        self.task_ids_to_info = {}
        self.task_threads = []
        self.dict_of_names_to_blocks = {name: None for name in self.dict_of_names_to_interfaces}
        self.dict_of_names_to_addresses = {name: contract_interface.address for
                                           name, (chain_interface, contract_interface, evt_name, function_name) in
                                           self.dict_of_names_to_interfaces.items()}
        basicConfig(
            level=DEBUG,
            format="%(asctime)s [relayer: %(levelname)8.8s] %(message)s",
            handlers=[StreamHandler()],
        )
        self.logger = getLogger()
        self.num_loops = num_loops

        pass

    def poll_for_transactions(self):
        """
        Polls for transactions on all interfaces
        Updates task list with found events
        """
        chains_to_poll = [name for name in self.dict_of_names_to_interfaces if name not in scrt_chains]

        def process_chain(name):
            chain_interface, contract_interface, evt_name, _ = self.dict_of_names_to_interfaces[name]
            prev_height = self.dict_of_names_to_blocks[name]
            curr_height = chain_interface.get_last_block()
            self.dict_of_names_to_blocks[name] = curr_height

            if prev_height is None:
                prev_height = curr_height - 1

            def fetch_transactions(block_num):
<<<<<<< HEAD
                block_num = 307336490
=======
                block_num = 18497271
>>>>>>> a17f4922
                transactions = chain_interface.get_transactions(contract_interface, height=block_num)
                tasks_tmp = []
                for transaction in transactions:
                    tasks_tmp.extend(contract_interface.parse_event_from_txn(evt_name, transaction))
                return block_num, tasks_tmp

            with ThreadPoolExecutor(max_workers = 30) as executor2:
                futures2 = [executor2.submit(fetch_transactions, block_num) for block_num in range(prev_height + 1, curr_height + 1)]
                for future in futures2:
                    block_num, tasks = future.result()
                    self.logger.info(f'Processed block {block_num} on {name}')
                    for task in tasks:
                        task_id = task.task_data['task_id']
                        self.task_ids_to_statuses[task_id] = 'Received from {}'.format(name)
                    self.task_list.extend(tasks)

        with ThreadPoolExecutor(max_workers = 200) as executor:
            # Filter out secret chains if needed
            [executor.submit(process_chain, chain) for chain in chains_to_poll]


    def route_transaction(self, task: Task):
        """
        Given a Task, routes it where it's supposed to go
        Args:
            task: the Task to be routed
        """
        self.logger.info('Routing task {}', vars(task))
        if task.task_destination_network is None:
            self.logger.warning(f'Task {task} has no destination network, not routing')
            self.task_ids_to_statuses[task.task_data['task_id']] = 'Failed to route'
            return
        if task.task_destination_network not in self.dict_of_names_to_interfaces:
            self.logger.warning(f'Network {task.task_destination_network} is unknown, not routing')
            self.task_ids_to_statuses[task.task_data['task_id']] = 'Failed to route'
            return
        contract_for_txn = self.dict_of_names_to_interfaces[task.task_destination_network][1]
        function_name = self.dict_of_names_to_interfaces[task.task_destination_network][3]
        if task.task_destination_network in scrt_chains:
            ntasks, _ = contract_for_txn.call_function(function_name, str(task))
            self.task_list.extend(ntasks)
        else:
            contract_for_txn.call_function(function_name, str(task))
        self.task_ids_to_statuses[str(task.task_data['task_id'])] = 'Routed to {}'.format(task.task_destination_network)
        self.task_ids_to_info[str(task.task_data['task_id'])] = str(task)
        self.logger.info('Routed {} to {}'.format(task, task.task_destination_network))
        pass

    def task_list_handle(self):
        """
        Spins up threads to handle each task in the task list

        """
        def _thread_func():
            while len(self.task_list) > 0:
                task = self.task_list.pop()
                self.route_transaction(task)

        if len(self.task_threads) < 10 and len(self.task_list) > 0:
            thread = Thread(target=_thread_func)
            thread.start()
            self.task_threads.append(thread)
        self.task_threads = [thread_live for thread_live in self.task_threads if thread_live.is_alive()]

    def run(self):
        """
        Runs the central relayer event loop:
        poll for transactions,
        log them,
        handle transactions
        sleep

        """
        self.logger.info('Starting relayer')
        self.loops_run = 0
        while (self.num_loops is not None and self.loops_run < self.num_loops) or self.num_loops is None:
            self.poll_for_transactions()
            self.logger.info('Polled for transactions, now have {} remaining'.format(len(self.task_list)))
            self.task_list_handle()
            self.loops_run += 1
            sleep(1)
        pass

    def __str__(self):
        return f'Tasks to be handled: {[str(task) for task in self.task_list]}, ' \
               f'Status of all tasks: {self.task_ids_to_statuses}'


if __name__ == '__main__':
    relayer = Relayer({})
    relayer.run()<|MERGE_RESOLUTION|>--- conflicted
+++ resolved
@@ -79,11 +79,7 @@
                 prev_height = curr_height - 1
 
             def fetch_transactions(block_num):
-<<<<<<< HEAD
                 block_num = 307336490
-=======
-                block_num = 18497271
->>>>>>> a17f4922
                 transactions = chain_interface.get_transactions(contract_interface, height=block_num)
                 tasks_tmp = []
                 for transaction in transactions:
