--- conflicted
+++ resolved
@@ -370,11 +370,7 @@
     let packet_hash = hasher.finalize();
 
     // load this gateway's signing key
-<<<<<<< HEAD
-    let signing_key_bytes = <[u8; 32]>::try_from(CONFIG.load(deps.storage)?.signing_keys.sk.as_slice()).unwrap();
-=======
     let private_key = CONFIG.load(deps.storage)?.signing_keys.sk;
->>>>>>> a21d6ca0
 
     // used in production to create signature
     #[cfg(target_arch = "wasm32")]
