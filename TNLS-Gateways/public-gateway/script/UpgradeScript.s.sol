--- conflicted
+++ resolved
@@ -22,13 +22,8 @@
         newGatewayLogic = new Gateway(address(0x0));
         //newGatewayLogic = Gateway(0x59D8C9591dB7179c5d592c5bCD42694021885aFC);
         
-<<<<<<< HEAD
         transparentProxy = ITransparentUpgradeableProxy(0x3879E146140b627a5C858a08e507B171D9E43139);
         gatewayProxyAdmin = ProxyAdmin(0x38476c18226C98C821eE1DFc368D49691d44cE68);
-=======
-        transparentProxy = ITransparentUpgradeableProxy(0xfaFCfceC4e29e9b4ECc8C0a3f7df1011580EEEf2);
-        gatewayProxyAdmin = ProxyAdmin(0xdDC6d94d9f9FBb0524f069882d7C98241040472E);
->>>>>>> a21d6ca0
 
         bytes memory selector = abi.encodeWithSelector(Gateway.upgradeHandler.selector);
         gatewayProxyAdmin.upgradeAndCall(transparentProxy, address(newGatewayLogic),selector);
